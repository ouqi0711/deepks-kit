import os,time,sys
import numpy as np
import torch


def concat_batch(tdicts, dim=0):
    keys = tdicts[0].keys()
    assert all(d.keys() == keys for d in tdicts)
    return {
        k: torch.cat([d[k] for d in tdicts], dim) 
        for k in keys
    }

def split_batch(tdict, size, dim=0):
    dsplit = {k: torch.split(v, size, dim) for k,v in tdict.items()}
    nsecs = [len(v) for v in dsplit.values()]
    assert all(ns == nsecs[0] for ns in nsecs)
    return [
        {k: v[i] for k, v in dsplit.items()}
        for i in range(nsecs[0])
    ]


class Reader(object):
    def __init__(self, data_path, batch_size, 
                 e_name="l_e_delta", d_name="dm_eig", 
                 f_name="l_f_delta", gvx_name="grad_vx", 
                 s_name="l_s_delta", gvepsl_name="grad_vepsl", 
                 o_name="l_o_delta", op_name="orbital_precalc",
                 eg_name="eg_base", gveg_name="grad_veg", 
                 gldv_name="grad_ldv", conv_name="conv", 
                 atom_name="atom", **kwargs):
        self.data_path = data_path
        self.batch_size = batch_size
        self.e_path = self.check_exist(e_name+".npy")
        self.f_path = self.check_exist(f_name+".npy")
        self.s_path = self.check_exist(s_name+".npy")
        self.o_path = self.check_exist(o_name+".npy")
        self.d_path = self.check_exist(d_name+".npy")
        self.gvx_path = self.check_exist(gvx_name+".npy")
        self.gvepsl_path = self.check_exist(gvepsl_name+".npy")
        self.op_path = self.check_exist(op_name+".npy")
        self.eg_path = self.check_exist(eg_name+".npy")
        self.gveg_path = self.check_exist(gveg_name+".npy")
        self.gldv_path = self.check_exist(gldv_name+".npy")
        self.c_path = self.check_exist(conv_name+".npy")
        self.a_path = self.check_exist(atom_name+".npy")
        # load data
        self.load_meta()
        self.prepare()
        # initialize sample index queue
        self.idx_queue = []

    def check_exist(self, fname):
        if fname is None:
            return None
        fpath = os.path.join(self.data_path, fname)
        if os.path.exists(fpath):
            return fpath

    def load_meta(self):
        try:
            sys_meta = np.loadtxt(self.check_exist('system.raw'), dtype = int).reshape([-1])
            self.natm = sys_meta[0]
            self.nproj = sys_meta[-1]
        except:
            print('#', self.data_path, f"no system.raw, infer meta from data", file=sys.stderr)
            sys_shape = np.load(self.d_path).shape
            assert len(sys_shape) == 3, \
                f"descriptor has to be an order-3 array with shape [nframes, natom, nproj]"
            self.natm = sys_shape[1]
            self.nproj = sys_shape[2]
        self.ndesc = self.nproj

    def prepare(self):
        # load energy and check nframes
        data_ec = np.load(self.e_path).reshape(-1, 1)
        raw_nframes = data_ec.shape[0]
        data_dm = np.load(self.d_path).reshape(raw_nframes, self.natm, self.ndesc)
        if self.c_path is not None:
            conv = np.load(self.c_path).reshape(raw_nframes)
        else:
            conv = np.ones(raw_nframes, dtype=bool)
        self.data_ec = data_ec[conv]
        self.data_dm = data_dm[conv]
        self.nframes = conv.sum()
        if self.nframes < self.batch_size:
            self.batch_size = self.nframes
            print('#', self.data_path, 
                 f"reset batch size to {self.batch_size}", file=sys.stderr)
        # handle atom and element data
        self.atom_info = {}
        if self.a_path is not None:
            atoms = np.load(self.a_path).reshape(raw_nframes, self.natm, 4)
            self.atom_info["elems"] = atoms[:, :, 0][conv].round().astype(int)
            self.atom_info["coords"] = atoms[:, :, 1:][conv]
        # load data in torch
        self.t_data = {}
        self.t_data["lb_e"] = torch.tensor(self.data_ec)
        self.t_data["eig"] = torch.tensor(self.data_dm)
        if self.f_path is not None and self.gvx_path is not None:
            self.t_data["lb_f"] = torch.tensor(
                np.load(self.f_path)\
                  .reshape(raw_nframes, -1, 3)[conv])
            self.t_data["gvx"] = torch.tensor(
                np.load(self.gvx_path)\
<<<<<<< HEAD
                  .reshape(raw_nframes, self.natm, 3, self.natm, self.ndesc)[conv])
        if self.s_path is not None and self.gvepsl_path is not None:
            self.t_data["lb_s"] = torch.tensor(
                np.load(self.s_path)\
                  .reshape(raw_nframes, 6)[conv])
            self.t_data["gvepsl"] = torch.tensor(
                np.load(self.gvepsl_path)\
                  .reshape(raw_nframes, 6, self.natm, self.ndesc)[conv])
        if self.o_path is not None and self.op_path is not None:
            self.t_data["lb_o"] = torch.tensor(
                np.load(self.o_path)\
                  .reshape(raw_nframes, -1)[conv])
            self.t_data["op"] = torch.tensor(
                np.load(self.op_path)\
                    .reshape(raw_nframes, -1, self.natm, self.ndesc)[conv])
=======
                  .reshape(raw_nframes, -1, 3, self.natm, self.ndesc)[conv])
>>>>>>> ab78b1c7
        if self.eg_path is not None and self.gveg_path is not None:
            self.t_data['eg0'] = torch.tensor(
                np.load(self.eg_path)\
                  .reshape(raw_nframes, -1)[conv])
            self.t_data["gveg"] = torch.tensor(
                np.load(self.gveg_path)\
                  .reshape(raw_nframes, self.natm, self.ndesc, -1)[conv])
            self.neg = self.t_data['eg0'].shape[-1]
        if self.gldv_path is not None:
            self.t_data["gldv"] = torch.tensor(
                np.load(self.gldv_path)\
                  .reshape(raw_nframes, self.natm, self.ndesc)[conv])

    def sample_train(self):
        if self.batch_size == self.nframes == 1:
            return self.sample_all()
        if len(self.idx_queue) < self.batch_size:
            self.idx_queue = np.random.choice(self.nframes, self.nframes, replace=False)
        sample_idx = self.idx_queue[:self.batch_size]
        self.idx_queue = self.idx_queue[self.batch_size:]
        return {k: v[sample_idx] for k, v in self.t_data.items()}

    def sample_all(self):
        return self.t_data

    def get_train_size(self):
        return self.nframes

    def get_batch_size(self):
        return self.batch_size

    def get_nframes(self):
        return self.nframes
    
    def collect_elems(self, elem_list):
        if "elem_list" in self.atom_info:
            assert list(elem_list) == list(self.atom_info["elem_list"])
            return self.atom_info["nelem"]
        elem_to_idx = np.zeros(200, dtype=int) + 200
        for ii, ee in enumerate(elem_list):
            elem_to_idx[ee] = ii
        idxs = elem_to_idx[self.atom_info["elems"]]
        nelem = np.zeros((self.nframes, len(elem_list)), int)
        np.add.at(nelem, (np.arange(nelem.shape[0]).reshape(-1,1), idxs), 1)
        self.atom_info["nelem"] = nelem
        self.atom_info["elem_list"] = elem_list
        return nelem
    
    def subtract_elem_const(self, elem_const):
        # assert "elem_const" not in self.atom_info, \
        #     "subtract_elem_const has been done. The method should not be executed twice."
        econst = (self.atom_info["nelem"] @ elem_const).reshape(self.nframes, 1)
        self.data_ec -= econst
        self.t_data["lb_e"] -= econst
        self.atom_info["elem_const"] = elem_const
    
    def revert_elem_const(self):
        # assert "elem_const" not in self.atom_info, \
        #     "subtract_elem_const has been done. The method should not be executed twice."
        if "elem_const" not in self.atom_info:
            return
        elem_const = self.atom_info.pop("elem_const")
        econst = (self.atom_info["nelem"] @ elem_const).reshape(self.nframes, 1)
        self.data_ec += econst
        self.t_data["lb_e"] += econst
        

class GroupReader(object) :
    def __init__ (self, path_list, batch_size=1, group_batch=1, extra_label=True, **kwargs):
        if isinstance(path_list, str):
            path_list = [path_list]
        self.path_list = path_list
        self.batch_size = batch_size
        # init system readers
        Reader_class = (Reader if extra_label 
            and isinstance(kwargs.get('d_name', "dm_eig"), str) 
            else SimpleReader)
        self.readers = []
        self.nframes = []
        for ipath in self.path_list :
            ireader = Reader_class(ipath, batch_size, **kwargs)
            if ireader.get_nframes() == 0:
                print('# ignore empty dataset:', ipath, file=sys.stderr)
                continue
            self.readers.append(ireader)
            self.nframes.append(ireader.get_nframes())
        if not self.readers:
            raise RuntimeError("No system is avaliable")
        self.nsystems = len(self.readers)
        data_keys = self.readers[0].sample_all().keys()
        print(f"# load {self.nsystems} systems with fields {set(data_keys)}")
        # probability of each system
        self.ndesc = self.readers[0].ndesc
        self.sys_prob = [float(ii) for ii in self.nframes] / np.sum(self.nframes)
        
        self.group_batch = max(group_batch, 1)
        if self.group_batch > 1:
            self.group_dict = {}
            # self.group_index = {}
            for idx, r in enumerate(self.readers):
                shape = (r.natm, getattr(r, "neg", None))
                if shape in self.group_dict:
                    self.group_dict[shape].append(r)
                    # self.group_index[shape].append(idx)
                else:
                    self.group_dict[shape] = [r]
                    # self.group_index[shape] = [idx]
            self.group_prob = {n: sum(r.nframes for r in r_list) / sum(self.nframes)
                                for n, r_list in self.group_dict.items()}
            self.batch_prob_raw = {n: [r.nframes / r.batch_size for r in r_list] 
                                for n, r_list in self.group_dict.items()}
            self.batch_prob = {n: p / np.sum(p) for n, p in self.batch_prob_raw.items()}

        self._sample_used = 0

    def __iter__(self):
        return self

    def __next__(self):
        if self._sample_used > self.get_train_size():
            self._sample_used = 0
            raise StopIteration
        sample = self.sample_train() if self.group_batch == 1 else self.sample_train_group()
        self._sample_used += sample["lb_e"].shape[0]
        return sample

    def sample_idx(self) :
        return np.random.choice(np.arange(self.nsystems), p=self.sys_prob)
        
    def sample_train(self, idx=None) :
        if idx is None:
            idx = self.sample_idx()
        return \
            self.readers[idx].sample_train()

    def sample_train_group(self):
        cidx = np.random.choice(len(self.group_prob), p=list(self.group_prob.values()))
        cshape = list(self.group_prob.keys())[cidx]
        cgrp = self.group_dict[cshape]
        csys = np.random.choice(cgrp, self.group_batch, p=self.batch_prob[cshape])
        batch = concat_batch([s.sample_train() for s in csys], dim=0)
        return batch

    def sample_all(self, idx=None) :
        if idx is None:
            idx = self.sample_idx()
        return \
            self.readers[idx].sample_all()
    
    def sample_all_batch(self, idx=None):
        if idx is not None:
            all_data = self.sample_all(idx)
            size = self.batch_size * self.group_batch
            yield from split_batch(all_data, size, dim=0)
        else:
            for i in range(self.nsystems):
                yield from self.sample_all_batch(i)

    def get_train_size(self) :
        return np.sum(self.nframes)

    def get_batch_size(self) :
        return self.batch_size

    def compute_data_stat(self, symm_sections=None):
        all_dm = np.concatenate([r.data_dm.reshape(-1,r.ndesc) for r in self.readers])
        if symm_sections is None:
            all_mean, all_std = all_dm.mean(0), all_dm.std(0)
        else:
            assert sum(symm_sections) == all_dm.shape[-1]
            dm_shells = np.split(all_dm, np.cumsum(symm_sections)[:-1], axis=-1)
            mean_shells = [d.mean().repeat(s) for d, s in zip(dm_shells, symm_sections)]
            std_shells = [d.std().repeat(s) for d, s in zip(dm_shells, symm_sections)]
            all_mean = np.concatenate(mean_shells, axis=-1)
            all_std = np.concatenate(std_shells, axis=-1)
        return all_mean, all_std

    def compute_prefitting(self, shift=None, scale=None, ridge_alpha=1e-8, symm_sections=None):
        if shift is None or scale is None:
            all_mean, all_std = self.compute_data_stat(symm_sections=symm_sections)
            if shift is None:
                shift = all_mean
            if scale is None:
                scale = all_std
        all_sdm = np.concatenate([((r.data_dm - shift) / scale).sum(1) for r in self.readers])
        all_natm = np.concatenate([[float(r.data_dm.shape[1])]*r.data_dm.shape[0] for r in self.readers])
        if symm_sections is not None: # in this case ridge alpha cannot be 0
            assert sum(symm_sections) == all_sdm.shape[-1]
            sdm_shells = np.split(all_sdm, np.cumsum(symm_sections)[:-1], axis=-1)
            all_sdm = np.stack([d.sum(-1) for d in sdm_shells], axis=-1)
        # build feature matrix
        X = np.concatenate([all_sdm, all_natm.reshape(-1,1)], -1)
        y = np.concatenate([r.data_ec for r in self.readers])
        I = np.identity(X.shape[1])
        I[-1,-1] = 0 # do not punish the bias term
        # solve ridge reg
        coef = np.linalg.solve(X.T @ X + ridge_alpha * I, X.T @ y).reshape(-1)
        weight, bias = coef[:-1], coef[-1]
        if symm_sections is not None:
            weight = np.concatenate([w.repeat(s) for w, s in zip(weight, symm_sections)], axis=-1)
        return weight, bias
    
    def collect_elems(self, elem_list=None):
        if elem_list is None:
            elem_list = np.array(sorted(set.union(*[
                set(r.atom_info["elems"].flatten()) for r in self.readers
            ])))
        for rd in self.readers:
            rd.collect_elems(elem_list)
        return elem_list

    def compute_elem_const(self, ridge_alpha=0.):
        elem_list = self.collect_elems()
        all_nelem = np.concatenate([r.atom_info["nelem"] for r in self.readers])
        all_ec = np.concatenate([r.data_ec for r in self.readers])
        # lex sort by nelem
        lexidx = np.lexsort(all_nelem.T)
        all_nelem = all_nelem[lexidx]
        all_ec = all_ec[lexidx]
        # group by nelem
        _, sidx = np.unique(all_nelem, return_index=True, axis=0)
        sidx = np.sort(sidx)
        grp_nelem = all_nelem[sidx]
        grp_ec = np.array(list(map(np.mean, np.split(all_ec, sidx[1:]))))
        if ridge_alpha <= 0:
            elem_const, _res, _rank, _sing = np.linalg.lstsq(grp_nelem, grp_ec, None)
        else:
            I = np.identity(grp_nelem.shape[1])
            elem_const = np.linalg.solve(
                grp_nelem.T @ grp_nelem + ridge_alpha * I, grp_nelem.T @ grp_ec)
        return elem_list.reshape(-1), elem_const.reshape(-1)
    
    def subtract_elem_const(self, elem_const):
        for rd in self.readers:
            rd.subtract_elem_const(elem_const)
    
    def revert_elem_const(self):
        for rd in self.readers:
            rd.revert_elem_const()


class SimpleReader(object):
    def __init__(self, data_path, batch_size, 
                 e_name="l_e_delta", d_name="dm_eig", 
                 conv_filter=True, conv_name="conv", **kwargs):
        # copy from config
        self.data_path = data_path
        self.batch_size = batch_size
        self.e_name = e_name
        self.d_name = d_name if isinstance(d_name, (list, tuple)) else [d_name]
        self.c_filter = conv_filter
        self.c_name = conv_name
        self.load_meta()
        self.prepare()

    def load_meta(self):
        try:
            sys_meta = np.loadtxt(os.path.join(self.data_path,'system.raw'), dtype = int).reshape([-1])
            self.natm = sys_meta[0]
            self.nproj = sys_meta[-1]
        except:
            print('#', self.data_path, f"no system.raw, infer meta from data", file=sys.stderr)
            sys_shape = np.load(os.path.join(self.data_path, f'{self.d_name[0]}.npy')).shape
            assert len(sys_shape) == 3, \
                f"{self.d_name[0]} has to be an order-3 array with shape [nframes, natom, nproj]"
            self.natm = sys_shape[1]
            self.nproj = sys_shape[2]
    
    def prepare(self):
        self.index_count_all = 0
        data_ec = np.load(os.path.join(self.data_path,f'{self.e_name}.npy')).reshape([-1, 1])
        raw_nframes = data_ec.shape[0]
        data_dm = np.concatenate(
            [np.load(os.path.join(self.data_path,f'{dn}.npy'))\
               .reshape([raw_nframes, self.natm, -1])
            for dn in self.d_name], 
            axis=-1)
        if self.c_filter:
            conv = np.load(os.path.join(self.data_path,f'{self.c_name}.npy')).reshape(raw_nframes)
        else:
            conv = np.ones(raw_nframes, dtype=bool)
        self.data_ec = data_ec[conv]
        self.data_dm = data_dm[conv]
        self.nframes = conv.sum()
        self.ndesc = self.data_dm.shape[-1]
        # print(np.shape(self.inputs_train))
        if self.nframes < self.batch_size:
            self.batch_size = self.nframes
            print('#', self.data_path, f"reset batch size to {self.batch_size}", file=sys.stderr)
    
    def sample_train(self):
        if self.nframes == self.batch_size == 1:
            return self.sample_all()
        self.index_count_all += self.batch_size
        if self.index_count_all > self.nframes:
            # shuffle the data
            self.index_count_all = self.batch_size
            ind = np.random.choice(self.nframes, self.nframes, replace=False)
            self.data_ec = self.data_ec[ind]
            self.data_dm = self.data_dm[ind]
        ind = np.arange(self.index_count_all - self.batch_size, self.index_count_all)
        return {
            "lb_e": torch.from_numpy(self.data_ec[ind]), 
            "eig": torch.from_numpy(self.data_dm[ind])
        }

    def sample_all(self) :
        return {
            "lb_e": torch.from_numpy(self.data_ec), 
            "eig": torch.from_numpy(self.data_dm)
        }

    def get_train_size(self) :
        return self.nframes

    def get_batch_size(self) :
        return self.batch_size

    def get_nframes(self) :
        return self.nframes<|MERGE_RESOLUTION|>--- conflicted
+++ resolved
@@ -104,7 +104,6 @@
                   .reshape(raw_nframes, -1, 3)[conv])
             self.t_data["gvx"] = torch.tensor(
                 np.load(self.gvx_path)\
-<<<<<<< HEAD
                   .reshape(raw_nframes, self.natm, 3, self.natm, self.ndesc)[conv])
         if self.s_path is not None and self.gvepsl_path is not None:
             self.t_data["lb_s"] = torch.tensor(
@@ -120,9 +119,6 @@
             self.t_data["op"] = torch.tensor(
                 np.load(self.op_path)\
                     .reshape(raw_nframes, -1, self.natm, self.ndesc)[conv])
-=======
-                  .reshape(raw_nframes, -1, 3, self.natm, self.ndesc)[conv])
->>>>>>> ab78b1c7
         if self.eg_path is not None and self.gveg_path is not None:
             self.t_data['eg0'] = torch.tensor(
                 np.load(self.eg_path)\
